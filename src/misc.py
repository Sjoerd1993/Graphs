--- conflicted
+++ resolved
@@ -39,12 +39,8 @@
         self.top_scale = config["plot_top_scale"]
         self.title = config["plot_title"]
         self.legend = config["plot_legend"]
-<<<<<<< HEAD
         self.use_custom_plot_style = config["plot_use_custom_style"]
-=======
         self.legend_position = config["plot_legend_position"]
-        self.use_custom_plot_style = False
->>>>>>> 8fa1fcdd
         self.custom_plot_style = config["plot_custom_style"]
 
 
