# SPDX-License-Identifier: GPL-3.0-or-later
import contextlib
import os
from gettext import gettext as _
from pathlib import Path

from cycler import cycler

from gi.repository import Adw, GLib, Gio, Gtk

from graphs import file_io, ui, utilities

from matplotlib import pyplot


def get_system_styles():
    directory = Gio.File.new_for_uri("resource:///se/sjoerd/Graphs/styles")
    styles = {}
    enumerator = directory.enumerate_children("default::*", 0, None)
    while 1:
        file_info = enumerator.next_file(None)
        if file_info is None:
            break
        file = enumerator.get_child(file_info)
        styles[Path(utilities.get_filename(file)).stem] = file
    enumerator.close(None)
    return styles


def get_user_styles():
    config_dir = utilities.get_config_directory()
    directory = config_dir.get_child_for_display_name("styles")
    if not directory.query_exists(None):
        directory.make_directory_with_parents(None)
    system_stylenames = get_system_styles().keys()
    styles = {}
    enumerator = directory.enumerate_children("default::*", 0, None)
    while 1:
        file_info = enumerator.next_file(None)
        if file_info is None:
            break
        file = enumerator.get_child(file_info)
        stylename = Path(utilities.get_filename(file)).stem
        if stylename in system_stylenames:
            stylename = utilities.get_duplicate_string(
                stylename, system_stylenames,
            )
            filename = f"{stylename}.mplstyle"
            file.set_display_name(filename, None)
            file = directory.get_child_for_display_name(filename)
        styles[stylename] = file
    enumerator.close(None)
    return styles


def get_available_stylenames():
    return sorted(
        list(get_user_styles().keys()) + list(get_system_styles().keys()),
    )


def get_style(file):
    """
    Get the style based on the file.

    Returns a dictionary that has always valid keys. This is ensured through
    checking against adwaita and copying missing params as needed.
    """
    style = file_io.parse_style(file)
    adwaita = Gio.File.new_for_uri(
        "resource:///se/sjoerd/Graphs/styles/adwaita.mplstyle",
    )
    for key, value in file_io.parse_style(adwaita).items():
        if key not in style:
            style[key] = value
    return style


def update(self):
<<<<<<< HEAD
    system_stylename = "adwaita"
    if "SNAP" not in os.environ:
        if self.get_gtk_theme().lower().startswith("yaru"):
            system_stylename = "yaru"

=======
    # Check for Ubuntu
    current_theme = Gtk.Settings.get_default().get_property("gtk-theme-name")
    system_style = "yaru" if "SNAP" in os.environ \
        and current_theme.lower().startswith("yaru") else "adwaita"
>>>>>>> b459170a
    if Adw.StyleManager.get_default().get_dark():
        system_style += "-dark"
    figure_settings = self.get_data().get_figure_settings()
    user_styles = get_user_styles()
    system_styles = get_system_styles()
    file = system_styles[system_style]
    if figure_settings.get_use_custom_style():
        stylename = figure_settings.get_custom_style()
        if stylename in system_styles:
            file = system_styles[stylename]
        elif stylename in user_styles:
            pyplot.rcParams.update(get_style(user_styles[stylename]))
            return
        else:
            self.get_window().add_toast_string(
                _(f"Plot style {stylename} does not exist "
                  "loading system preferred"))
            figure_settings.set_custom_style(system_style)
            figure_settings.set_use_custom_style(False)
    pyplot.rcParams.update(file_io.parse_style(file))


STYLE_DICT = {
    "linestyle": ["lines.linestyle"],
    "linewidth": ["lines.linewidth"],
    "markers": ["lines.marker"],
    "markersize": ["lines.markersize"],
    "tick_direction": ["xtick.direction", "ytick.direction"],
    "minor_ticks": ["xtick.minor.visible", "ytick.minor.visible"],
    "major_tick_width": ["xtick.major.width", "ytick.major.width"],
    "minor_tick_width": ["xtick.minor.width", "ytick.minor.width"],
    "major_tick_length": ["xtick.major.size", "ytick.major.size"],
    "minor_tick_length": ["xtick.minor.size", "ytick.minor.size"],
    "tick_bottom": ["xtick.bottom"],
    "tick_left": ["ytick.left"],
    "tick_top": ["xtick.top"],
    "tick_right": ["ytick.right"],
    "show_grid": ["axes.grid"],
    "grid_linewidth": ["grid.linewidth"],
    "value_padding": ["xtick.major.pad", "xtick.minor.pad",
                      "ytick.major.pad", "ytick.minor.pad"],
    "label_padding": ["axes.labelpad"],
    "title_padding": ["axes.titlepad"],
    "axis_width": ["axes.linewidth"],
    "text_color": ["text.color", "axes.labelcolor", "xtick.labelcolor",
                   "ytick.labelcolor"],
    "tick_color": ["xtick.color", "ytick.color"],
    "axis_color": ["axes.edgecolor"],
    "grid_color": ["grid.color"],
    "grid_opacity": ["grid.alpha"],
    "background_color": ["axes.facecolor"],
    "outline_color": ["figure.facecolor", "figure.edgecolor"],
}
VALUE_DICT = {
    "linestyle": ["none", "solid", "dotted", "dashed", "dashdot"],
    "markers": ["none", ".", ",", "o", "v", "^", "<", ">", "8", "s", "p", "*",
                "h", "H", "+", "x", "D", "d", "|", "_", "P", "X"],
    "tick_direction": ["in", "out"],
}


@Gtk.Template(resource_path="/se/sjoerd/Graphs/ui/style_window.ui")
class StylesWindow(Adw.Window):
    __gtype_name__ = "GraphsStylesWindow"

    edit_page = Gtk.Template.Child()
    navigation_view = Gtk.Template.Child()
    styles_box = Gtk.Template.Child()
    style_color_box = Gtk.Template.Child()
    style_overview = Gtk.Template.Child()
    line_colors_box = Gtk.Template.Child()

    style_name = Gtk.Template.Child()
    font_chooser = Gtk.Template.Child()
    linestyle = Gtk.Template.Child()
    linewidth = Gtk.Template.Child()
    markers = Gtk.Template.Child()
    markersize = Gtk.Template.Child()
    tick_direction = Gtk.Template.Child()
    minor_ticks = Gtk.Template.Child()
    major_tick_width = Gtk.Template.Child()
    minor_tick_width = Gtk.Template.Child()
    major_tick_length = Gtk.Template.Child()
    minor_tick_length = Gtk.Template.Child()
    tick_bottom = Gtk.Template.Child()
    tick_left = Gtk.Template.Child()
    tick_top = Gtk.Template.Child()
    tick_right = Gtk.Template.Child()
    show_grid = Gtk.Template.Child()
    grid_linewidth = Gtk.Template.Child()
    grid_opacity = Gtk.Template.Child()
    value_padding = Gtk.Template.Child()
    label_padding = Gtk.Template.Child()
    title_padding = Gtk.Template.Child()
    axis_width = Gtk.Template.Child()
    text_color = Gtk.Template.Child()
    tick_color = Gtk.Template.Child()
    axis_color = Gtk.Template.Child()
    grid_color = Gtk.Template.Child()
    background_color = Gtk.Template.Child()
    outline_color = Gtk.Template.Child()

    def __init__(self, application):
        super().__init__(application=application,
                         transient_for=application.get_window())
        self.styles = []
        self.style = None
        self.reload_styles()

        # color actions
        self.color_buttons = [
            self.text_color,
            self.tick_color,
            self.axis_color,
            self.grid_color,
            self.background_color,
            self.outline_color,
        ]
        for button in self.color_buttons:
            button.connect("clicked", self.on_color_change)
            button.provider = Gtk.CssProvider()
            button.get_style_context().add_provider(
                button.provider, Gtk.STYLE_PROVIDER_PRIORITY_APPLICATION)

        # line colors
        self.color_boxes = {}
        self.present()

    @Gtk.Template.Callback()
    def edit_line_colors(self, _button):
        self.navigation_view.push(self.style_color_box)
        self.style_color_box.set_title(
            _("{name} - line colors").format(name=self.style.name))

    def load_style(self):
        self.style_name.set_text(self.style.name)
        ui.load_values_from_dict(self, {
            key: VALUE_DICT[key].index(self.style[value[0]])
            if key in VALUE_DICT else self.style[value[0]]
            for key, value in STYLE_DICT.items()
        })

        # font
        font_description = self.font_chooser.get_font_desc().from_string(
            f"{self.style['font.sans-serif']} {self.style['font.size']}")
        self.font_chooser.set_font_desc(font_description)

        for button in self.color_buttons:
            button.provider.load_from_data(
                f"button {{ color: {button.color}; }}", -1)

        # line colors
        for color in self.style["axes.prop_cycle"].by_key()["color"]:
            box = StyleColorBox(self, color)
            self.line_colors_box.append(box)
            self.color_boxes[box] = self.line_colors_box.get_last_child()

    def save_style(self):
        new_values = ui.save_values_to_dict(self, STYLE_DICT.keys())
        for key, value in new_values.items():
            if value is not None:
                with contextlib.suppress(KeyError):
                    value = VALUE_DICT[key][value]
                for item in STYLE_DICT[key]:
                    self.style[item] = value

        # font
        font_description = self.font_chooser.get_font_desc()
        self.style["font.sans-serif"] = font_description.get_family()
        font_name = font_description.to_string().lower().split(" ")
        self.style["font.style"] = utilities.get_font_style(font_name)
        font_weight = utilities.get_font_weight(font_name)
        for key in ["font.weight", "axes.titleweight", "axes.labelweight",
                    "figure.titleweight", "figure.labelweight"]:
            self.style[key] = font_weight
        font_size = font_name[-1]
        for key in ["font.size", "axes.labelsize", "xtick.labelsize",
                    "ytick.labelsize", "axes.titlesize", "legend.fontsize",
                    "figure.titlesize", "figure.labelsize"]:
            self.style[key] = font_size

        # line colors
        line_colors = []
        for color_box, list_box in self.color_boxes.copy().items():
            line_colors.append(color_box.color_button.color)
            self.line_colors_box.remove(list_box)
            del self.color_boxes[color_box]
        self.style["axes.prop_cycle"] = cycler(color=line_colors)
        self.style["patch.facecolor"] = line_colors[0]

        # name & save
        config_dir = utilities.get_config_directory()
        directory = config_dir.get_child_for_display_name("styles")
        file = \
            directory.get_child_for_display_name(f"{self.style.name}.mplstyle")
        file_io.write_style(file, self.style)

        figure_settings = \
            self.get_application().get_data().get_figure_settings()
        if figure_settings.get_use_custom_style() \
                and figure_settings.get_custom_style() == self.style.name:
            ui.reload_canvas(self.get_application())

    @Gtk.Template.Callback()
    def add_color(self, _button):
        box = StyleColorBox(self, "#000000")
        self.line_colors_box.append(box)
        self.color_boxes[box] = self.line_colors_box.get_last_child()

    @Gtk.Template.Callback()
    def add_style(self, _button):
        AddStyleWindow(self.get_application(), self)

    def reload_styles(self):
        for box in self.styles.copy():
            self.styles.remove(box)
            self.styles_box.remove(self.styles_box.get_row_at_index(0))
        for style, file in sorted(get_user_styles().items()):
            box = StyleBox(self, style, file)
            figure_settings = \
                self.get_application().get_data().get_figure_settings()
            if not (figure_settings.get_use_custom_style()
                    and figure_settings.get_custom_style() == self.style):
                box.check_mark.hide()
                box.label.set_hexpand(True)
            self.styles.append(box)
            self.styles_box.append(box)

    @Gtk.Template.Callback()
    def on_close(self, _button):
        if self.style is not None:
            self.save_style()
        self.destroy()

    def on_color_change(self, button):
        color = utilities.hex_to_rgba(f"{button.color}")
        dialog = Gtk.ColorDialog()
        dialog.set_with_alpha(False)
        dialog.choose_rgba(
            self.get_application().get_window(), color, None,
            self.on_color_change_accept, button)

    def on_color_change_accept(self, dialog, result, button):
        try:
            color = dialog.choose_rgba_finish(result)
            if color is not None:
                button.color = utilities.rgba_to_hex(color)
                button.provider.load_from_data(
                    f"button {{ color: {button.color}; }}", -1)
        except GLib.GError:
            pass


@Gtk.Template(resource_path="/se/sjoerd/Graphs/ui/style_box.ui")
class StyleBox(Gtk.Box):
    __gtype_name__ = "GraphsStyleBox"
    check_mark = Gtk.Template.Child()
    label = Gtk.Template.Child()

    def __init__(self, parent, style, file):
        super().__init__()
        self.parent, self.style, self.file = parent, style, file
        self.label.set_label(utilities.shorten_label(self.style, 50))

    @Gtk.Template.Callback()
    def on_edit(self, _button):
        self.parent.style = get_style(self.file)
        self.parent.load_style()
        self.parent.edit_page.set_title(self.style)
        self.parent.navigation_view.push(self.parent.edit_page)

    @Gtk.Template.Callback()
    def on_delete(self, _button):
        def remove_style(_dialog, response):
            if response == "delete":
                self.file.trash(None)
                self.parent.reload_styles()
        body = _(
            "Are you sure you want to delete the {stylename} style?",
        ).format(stylename=self.style)
        dialog = ui.build_dialog("delete_style")
        dialog.set_body(body)
        dialog.set_transient_for(self.parent)
        dialog.connect("response", remove_style)
        dialog.present()


@Gtk.Template(resource_path="/se/sjoerd/Graphs/ui/style_color_box.ui")
class StyleColorBox(Gtk.Box):
    __gtype_name__ = "GraphsStyleColorBox"
    label = Gtk.Template.Child()
    color_button = Gtk.Template.Child()

    def __init__(self, parent, color):
        super().__init__()
        self.parent = parent
        self.label.set_label(
            _("Color {}").format(len(self.parent.color_boxes) + 1))
        self.color_button.color = color
        self.color_button.provider = Gtk.CssProvider()
        self.color_button.get_style_context().add_provider(
            self.color_button.provider,
            Gtk.STYLE_PROVIDER_PRIORITY_APPLICATION)
        self.color_button.provider.load_from_data(
            f"button {{ color: {color}; }}", -1)
        self.color_button.connect("clicked", self.parent.on_color_change)

    @Gtk.Template.Callback()
    def on_delete(self, _button):
        self.parent.line_colors_box.remove(self.parent.color_boxes[self])
        del self.parent.color_boxes[self]
        if not self.parent.color_boxes:
            self.parent.add_color(None)


@Gtk.Template(resource_path="/se/sjoerd/Graphs/ui/add_style.ui")
class AddStyleWindow(Adw.Window):
    __gtype_name__ = "GraphsAddStyleWindow"
    new_style_name = Gtk.Template.Child()
    style_templates = Gtk.Template.Child()

    def __init__(self, application, parent):
        super().__init__(application=application,
                         transient_for=parent)
        self.style_templates.set_model(Gtk.StringList.new(
            get_available_stylenames(),
        ))
        self.present()

    @Gtk.Template.Callback()
    def on_template_changed(self, _a, _b):
        self.new_style_name.set_text(utilities.get_duplicate_string(
            self.style_templates.get_selected_item().get_string(),
            get_available_stylenames(),
        ))

    @Gtk.Template.Callback()
    def on_accept(self, _button):
        user_styles = get_user_styles()
        system_styles = get_system_styles()
        new_stylename = utilities.get_duplicate_string(
            self.new_style_name.get_text(),
            list(user_styles.keys()) + list(system_styles.keys()),
        )
        config_dir = utilities.get_config_directory()
        directory = config_dir.get_child_for_display_name("styles")
        destination = directory.get_child_for_display_name(
            f"{new_stylename}.mplstyle")
        template = self.style_templates.get_selected_item().get_string()
        source = user_styles[template] if template in user_styles \
            else system_styles[template]
        source.copy(destination, 0, None)
        self.get_transient_for().reload_styles()
        self.close()<|MERGE_RESOLUTION|>--- conflicted
+++ resolved
@@ -77,18 +77,9 @@
 
 
 def update(self):
-<<<<<<< HEAD
-    system_stylename = "adwaita"
-    if "SNAP" not in os.environ:
-        if self.get_gtk_theme().lower().startswith("yaru"):
-            system_stylename = "yaru"
-
-=======
     # Check for Ubuntu
-    current_theme = Gtk.Settings.get_default().get_property("gtk-theme-name")
     system_style = "yaru" if "SNAP" in os.environ \
-        and current_theme.lower().startswith("yaru") else "adwaita"
->>>>>>> b459170a
+        and self.get_gtk_theme().lower().startswith("yaru") else "adwaita"
     if Adw.StyleManager.get_default().get_dark():
         system_style += "-dark"
     figure_settings = self.get_data().get_figure_settings()
