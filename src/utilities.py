# SPDX-License-Identifier: GPL-3.0-or-later
import ast
import operator as op
import re
from gettext import gettext as _

from gi.repository import GLib, Gdk, Gio, Gtk

import numpy

import sympy


def get_font_weight(font_name):
    """Get the weight of the font that is used using the full font name"""
    valid_weights = ["normal", "bold", "heavy",
                     "light", "ultrabold", "ultralight"]
    if font_name[-2] != "italic":
        new_weight = font_name[-2]
    else:
        new_weight = font_name[-3]
    if new_weight not in valid_weights:
        new_weight = "normal"
    return new_weight


def get_font_style(font_name):
    """Get the style of the font that is used using the full font name"""
    new_style = "normal"
    if font_name[-2] == ("italic" or "oblique" or "normal"):
        new_style = font_name[-2]
    return new_style


def hex_to_rgba(hex_str):
    rgba = Gdk.RGBA()
    rgba.parse(str(hex_str))
    return rgba


def rgba_to_hex(rgba):
    return "#{:02x}{:02x}{:02x}".format(
        round(rgba.red * 255),
        round(rgba.green * 255),
        round(rgba.blue * 255))


def rgba_to_tuple(rgba, alpha=False):
    if alpha:
        return (rgba.red, rgba.green, rgba.blue, rgba.alpha)
    return (rgba.red, rgba.green, rgba.blue)


def swap(str1):
    str1 = str1.replace(",", "third")
    str1 = str1.replace(".", ", ")
    return str1.replace("third", ".")


def get_value_at_fraction(fraction, start, end, scale):
    """
    Obtain the selected value of an axis given at which percentage (in terms of
    fraction) of the length this axis is selected given the start and end range
    of this axis.
    """
    if scale == 0 or scale == 2:  # Linear or radian scale
        return start + fraction * (end - start)
    elif scale == 1:  # Logarithmic scale
        log_start = numpy.log10(start)
        log_end = numpy.log10(end)
        log_range = log_end - log_start
        log_value = log_start + log_range * fraction
        return pow(10, log_value)
    elif scale == 3:  # Square root scale
        # Use min limit as defined by scales.py
        start = max(0, start)
        sqrt_start = numpy.sqrt(start)
        sqrt_end = numpy.sqrt(end)
        sqrt_range = sqrt_end - sqrt_start
        sqrt_value = sqrt_start + sqrt_range * fraction
        return sqrt_value * sqrt_value
    elif scale == 4:  # Inverted scale (1/X)'
        # Use min limit as defined by scales.py if min equals zero
        start = end / 10 if end > 0 and start <= 0 else start
        scaled_range = 1 / start - 1 / end

        # Calculate the inverse-scaled value at the given percentage
        return 1 / (1 / end + fraction * scaled_range)


def get_fraction_at_value(value, start, end, scale):
    """
    Obtain the fraction of the total length of the selected axis a specific
    value corresponds to given the start and end range of the axis.
    """
    if scale == 0 or scale == 2:  # Linear or radian scale
        return (value - start) / (end - start)
    elif scale == 1:  # Logarithmic scale
        log_start = numpy.log10(start)
        log_end = numpy.log10(end)
        log_value = numpy.log10(value)
        log_range = log_end - log_start
        return (log_value - log_start) / log_range
    elif scale == 3:  # Square root scale
        # Use min limit as defined by scales.py
        start = max(0, start)
        sqrt_start = numpy.sqrt(start)
        sqrt_end = numpy.sqrt(end)
        sqrt_value = numpy.sqrt(value)
        sqrt_range = sqrt_end - sqrt_start
        return (sqrt_value - sqrt_start) / sqrt_range
    elif scale == 4:  # Inverted scale (1/X)
        # Use min limit as defined by scales.py if min equals zero
        start = end / 10 if end > 0 and start <= 0 else start
        scaled_range = 1 / start - 1 / end

        # Calculate the scaled percentage corresponding to the data point
        scaled_data_point = 1 / value
        return (scaled_data_point - 1 / end) / scaled_range


def shorten_label(label, max_length=19):
    if len(label) > max_length:
        label = f"{label[:max_length]}…"
    return label


def get_config_directory():
    main_directory = Gio.File.new_for_path(GLib.get_user_config_dir())
    return main_directory.get_child_for_display_name("Graphs")


def create_file_filters(filters, add_all=True):
    list_store = Gio.ListStore()
    for name, suffix_list in filters:
        file_filter = Gtk.FileFilter()
        file_filter.set_name(name)
        for suffix in suffix_list:
            file_filter.add_suffix(suffix)
        list_store.append(file_filter)
    if add_all:
        file_filter = Gtk.FileFilter()
        file_filter.set_name("All Files")
        file_filter.add_pattern("*")
        list_store.append(file_filter)
    return list_store


def string_to_float(string: str):
    try:
        return _eval(ast.parse(preprocess(string), mode="eval").body)
    except SyntaxError:
        return


OPERATORS = {ast.Add: op.add, ast.Sub: op.sub, ast.Mult: op.mul,
             ast.Div: op.truediv, ast.Pow: op.pow, ast.BitXor: op.xor,
             ast.USub: op.neg}


def _eval(node):
    if isinstance(node, ast.Num):  # <number>
        return node.n
    elif isinstance(node, ast.BinOp):  # <left> <operator> <right>
        return OPERATORS[type(node.op)](_eval(node.left), _eval(node.right))
    elif isinstance(node, ast.UnaryOp):  # <operator> <operand> e.g., -1
        return OPERATORS[type(node.op)](_eval(node.operand))
    else:
        raise ValueError(_("No valid number specified"))


def preprocess(string: str):
    def convert_degrees(match):
        expression = match.group(1)  # Get the content inside the brackets
        return f"(({expression})*{float(numpy.pi)}/180)"

    def convert_cot(match):
        expression = match.group(1)  # Get the content inside the brackets
        return f"1/(tan({expression}))"

    def convert_sec(match):
        expression = match.group(1)  # Get the content inside the brackets
        return f"1/(cos({expression}))"

    def convert_csc(match):
        expression = match.group(1)  # Get the content inside the brackets
        return f"1/(sin({expression}))"

    string = string.replace("pi", f"({float(numpy.pi)})")
    string = string.replace("^", "**")
    string = re.sub(r"cot\((.*?)\)", convert_cot, string)
    string = re.sub(r"sec\((.*?)\)", convert_sec, string)
    string = re.sub(r"csc\((.*?)\)", convert_csc, string)
    string = re.sub(r"d\((.*?)\)", convert_degrees, string)
    return string.lower()


def get_filename(file: Gio.File):
    return file.query_info("standard::*", 0, None).get_display_name()


def optimize_limits(self):
    figure_settings = self.get_figure_settings()
    axes = [
        [direction, False, [], [],
         figure_settings.get_property(f"{direction}_scale")]
        for direction in ["bottom", "left", "top", "right"]
    ]
    for item in self.get_data():
        if item.props.item_type != "Item":
            continue
        for index in item.xposition * 2, 1 + item.yposition * 2:
            axes[index][1] = True
            data = numpy.asarray(item.ydata if index % 2 else item.xdata)
            data = data[numpy.isfinite(data)]
            nonzero_data = numpy.array([value for value in data if value != 0])
            axes[index][2].append(
                nonzero_data.min()
                if axes[index][4] in (1, 4) and len(nonzero_data) > 0
                else data.min(),
            )
            axes[index][3].append(data.max())

    for count, (direction, used, min_all, max_all, scale) in enumerate(axes):
        if not used:
            continue
        min_all = min(min_all)
        max_all = max(max_all)
        if scale != 1:  # For non-logarithmic scales
            span = max_all - min_all
            # 0.05 padding on y-axis, 0.015 padding on x-axis
            padding_factor = 0.05 if count % 2 else 0.015
            max_all += padding_factor * span

            # For inverse scale, calculate padding using a factor
            min_all = (min_all - padding_factor * span if scale != 4
                       else min_all * 0.99)
        else:  # Use different scaling type for logarithmic scale
            # Use padding factor of 2 for y-axis, 1.025 for x-axis
            padding_factor = 2 if count % 2 else 1.025
            min_all *= 1 / padding_factor
            max_all *= padding_factor
        figure_settings.set_property(f"min_{direction}", min_all)
        figure_settings.set_property(f"max_{direction}", max_all)
<<<<<<< HEAD
    self.get_view_clipboard().add()


def get_next_color(items):
    """Get the color that is to be used for the next data set"""
    color_cycle = pyplot.rcParams["axes.prop_cycle"].by_key()["color"]
    used_colors = []
    for item in items:
        used_colors.append(item.color)
        # If we've got all colors once, remove those from used_colors so we
        # can loop around
        if set(used_colors) == set(color_cycle):
            for color in color_cycle:
                used_colors.remove(color)

    for color in color_cycle:
        if color not in used_colors:
            return color
    return "000000"


def string_to_function(equation_name):
    variables = ["x"] + re.findall(
        r"\b(?!x\b|X\b|sin\b|cos\b|tan\b)[a-wy-zA-WY-Z]+\b",
        equation_name
    )

    sym_vars = sympy.symbols(variables)
    try:
        symbolic = sympy.sympify(equation_name,
                                 locals=dict(zip(variables, sym_vars)))
        return sympy.lambdify(sym_vars, symbolic)
    except sympy.SympifyError:
        return
=======
    self.get_view_clipboard().add()
>>>>>>> c78a80dd
<|MERGE_RESOLUTION|>--- conflicted
+++ resolved
@@ -242,26 +242,7 @@
             max_all *= padding_factor
         figure_settings.set_property(f"min_{direction}", min_all)
         figure_settings.set_property(f"max_{direction}", max_all)
-<<<<<<< HEAD
     self.get_view_clipboard().add()
-
-
-def get_next_color(items):
-    """Get the color that is to be used for the next data set"""
-    color_cycle = pyplot.rcParams["axes.prop_cycle"].by_key()["color"]
-    used_colors = []
-    for item in items:
-        used_colors.append(item.color)
-        # If we've got all colors once, remove those from used_colors so we
-        # can loop around
-        if set(used_colors) == set(color_cycle):
-            for color in color_cycle:
-                used_colors.remove(color)
-
-    for color in color_cycle:
-        if color not in used_colors:
-            return color
-    return "000000"
 
 
 def string_to_function(equation_name):
@@ -276,7 +257,4 @@
                                  locals=dict(zip(variables, sym_vars)))
         return sympy.lambdify(sym_vars, symbolic)
     except sympy.SympifyError:
-        return
-=======
-    self.get_view_clipboard().add()
->>>>>>> c78a80dd
+        return