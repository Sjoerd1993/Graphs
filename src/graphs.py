--- conflicted
+++ resolved
@@ -38,26 +38,11 @@
     if not items:
         return
     ignored = []
-<<<<<<< HEAD
-=======
-    delete = []
->>>>>>> d79d99af
+    handle_duplicates = self.preferences.config["handle_duplicates"]
     for item in items:
-        handle_duplicates = self.preferences.config["handle_duplicates"]
         for item_1 in self.datadict.values():
             if item.name == item_1.name:
                 if handle_duplicates == "Auto-rename duplicates":
-<<<<<<< HEAD
-                    loop = True
-                    i = 0
-                    while loop:
-                        i += 1
-                        new_name = f"{item.name} ({i})"
-                        loop = False
-                        for item_2 in self.datadict.values():
-                            if new_name == item_2.name:
-                                loop = True
-=======
                     i = 0
                     while True:
                         i += 1
@@ -65,25 +50,14 @@
                                 utilities.get_all_names(self):
                             new_name = f"{item.name} ({i})"
                             break
->>>>>>> d79d99af
                     item.name = new_name
                 elif handle_duplicates == "Ignore duplicates":
                     ignored.append(item.name)
                     continue
                 elif handle_duplicates == "Override existing items":
-<<<<<<< HEAD
-                    self.datadict[item.key] = item
-                    continue
-        self.datadict[item.key] = item
-=======
-                    delete.append(item_1.key)
-                    continue
+                    item.key = item_1.key
         self.datadict[item.key] = item
 
-    for key in delete:
-        del self.datadict[key]
-
->>>>>>> d79d99af
     if ignored:
         if len(ignored) > 1:
             toast = _("Items {} already exist").format(", ".join(ignored))
