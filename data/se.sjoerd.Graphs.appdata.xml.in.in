--- conflicted
+++ resolved
@@ -50,14 +50,9 @@
     <release version="1.6.1" data="2023-06-14">
         <p>Minor patch with some bug fixes:</p>
         <ul>
-<<<<<<< HEAD
-	  <li>Filters have been added for the "New Data" dialog.</li>
-	  <li>Fixed a bug all styles in the style manager had a checkmark if the system preffered style was used.</li>
-=======
 	  <li>Fixed a bug where "Export Figure" and "Preferences" could not be loaded</li>
 	  <li>The "Add data from file" dialog now has filters to make it easier to find the required files.</li>
 	  <li>Fixed a bug all styles in the style manager had a check-mark if the system preferred style was used.</li>
->>>>>>> e6af4e85
 	  <li>Fixed a bug where the legend would not be removed from the graph when toggled off, until it was completely reloaded.</li>
 	  <li>Automatic axes limits are no longer rounded, which used to lead to problems with the scaling when using data span with a large amount of significant digits.</li>
 	  <li>Removed some shortcuts that were overlapping with typing a capital character, making it difficult to write a capital for the respective characters in titles and labels.</li>
